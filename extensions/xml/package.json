--- conflicted
+++ resolved
@@ -8,10 +8,7 @@
 			"id": "xml",
 			"extensions": [
 				".ascx",
-<<<<<<< HEAD
-=======
 				".atom",
->>>>>>> 18c4a65c
 				".axml",
 				".bpmn",
 				".config",
